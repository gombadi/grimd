package main

import (
	"fmt"
	"io"
	"log"
	"os"
	"path/filepath"
	"strings"

	"github.com/BurntSushi/toml"
	"github.com/jonboulle/clockwork"
)

// BuildVersion returns the build version of grimd, this should be incremented every new release
var BuildVersion = "1.0.5"

// ConfigVersion returns the version of grimd, this should be incremented every time the config changes so grimd presents a warning
var ConfigVersion = "1.0.3"

// Config holds the configuration parameters
type Config struct {
	Version           string
	Sources           []string
	SourceDirs        []string
	LogConfig         string
	Bind              string
	API               string
	Nullroute         string
	Nullroutev6       string
	Nameservers       []string
	Interval          int
	Timeout           int
	Expire            uint32
	Maxcount          int
	QuestionCacheCap  int
	TTL               uint32
	Blocklist         []string
	Whitelist         []string
	ToggleName        string
	ReactivationDelay uint
<<<<<<< HEAD
	DoH               string
=======
	APIDebug          bool
>>>>>>> e105bf96
}

var defaultConfig = `# version this config was generated from
version = "%s"

# list of sources to pull blocklists from, stores them in ./sources
sources = [
"http://mirror1.malwaredomains.com/files/justdomains",
"https://raw.githubusercontent.com/StevenBlack/hosts/master/hosts",
"http://sysctl.org/cameleon/hosts",
"https://zeustracker.abuse.ch/blocklist.php?download=domainblocklist",
"https://s3.amazonaws.com/lists.disconnect.me/simple_tracking.txt",
"https://s3.amazonaws.com/lists.disconnect.me/simple_ad.txt",
"http://hosts-file.net/ad_servers.txt",
"https://raw.githubusercontent.com/quidsup/notrack/master/trackers.txt"
]

# list of locations to recursively read blocklists from (warning, every file found is assumed to be a hosts-file or domain list)
sourcedirs = [
"sources"
]

# log configuration
# format: comma separated list of options, where options is one of 
#   file:<filename>@<loglevel>
#   stderr>@<loglevel>
#   syslog@<loglevel>
# loglevel: 0 = errors and important operations, 1 = dns queries, 2 = debug
# e.g. logconfig = "file:grimd.log@2,syslog@1,stderr@2"
logconfig = "file:grimd.log@2,stderr@2"

# apidebug enables the debug mode of the http api library
apidebug = false

# address to bind to for the DNS server
bind = "0.0.0.0:53"

# address to bind to for the API server
api = "127.0.0.1:18080"

# ipv4 address to forward blocked queries to
nullroute = "0.0.0.0"

# ipv6 address to forward blocked queries to
nullroutev6 = "0:0:0:0:0:0:0:0"

# nameservers to forward queries to
nameservers = ["8.8.8.8:53", "8.8.4.4:53"]

# concurrency interval for lookups in miliseconds
interval = 200

# query timeout for dns lookups in seconds
timeout = 5

# cache entry lifespan in seconds
expire = 600

# cache capacity, 0 for infinite
maxcount = 0

# question cache capacity, 0 for infinite but not recommended (this is used for storing logs)
questioncachecap = 5000

# manual blocklist entries
blocklist = []

# manual whitelist entries
whitelist = [
	"getsentry.com",
	"www.getsentry.com"
]

# When this string is queried, toggle grimd on and off
togglename = ""

# If not zero, the delay in seconds before grimd automaticall reactivates after
# having been turned off.
reactivationdelay = 300

#Dns over HTTPS provider to use.
DoH = "https://cloudflare-dns.com/dns-query"
`

// WallClock is the wall clock
var WallClock = clockwork.NewRealClock()

// LoadConfig loads the given config file
func LoadConfig(path string) (*Config, error) {

	var config Config

	if _, err := os.Stat(path); os.IsNotExist(err) {
		if err := generateConfig(path); err != nil {
			return nil, err
		}
	}

	if _, err := toml.DecodeFile(path, &config); err != nil {
		return nil, fmt.Errorf("could not load config: %s", err)
	}

	if config.Version != ConfigVersion {
		if config.Version == "" {
			config.Version = "none"
		}

		log.Printf("warning, grimd.toml is out of date!\nconfig v%s\ngrimd config v%s\ngrimd v%s\nplease update your config\n", config.Version, ConfigVersion, BuildVersion)
	} else {
		log.Printf("grimd v%s\n", BuildVersion)
	}

	return &config, nil
}

func generateConfig(path string) error {
	output, err := os.Create(path)
	if err != nil {
		return fmt.Errorf("could not generate config: %s", err)
	}
	defer output.Close()

	r := strings.NewReader(fmt.Sprintf(defaultConfig, ConfigVersion))
	if _, err := io.Copy(output, r); err != nil {
		return fmt.Errorf("could not copy default config: %s", err)
	}

	if abs, err := filepath.Abs(path); err == nil {
		log.Printf("generated default config %s\n", abs)
	}

	return nil
}<|MERGE_RESOLUTION|>--- conflicted
+++ resolved
@@ -39,11 +39,8 @@
 	Whitelist         []string
 	ToggleName        string
 	ReactivationDelay uint
-<<<<<<< HEAD
-	DoH               string
-=======
 	APIDebug          bool
->>>>>>> e105bf96
+  DoH               string
 }
 
 var defaultConfig = `# version this config was generated from
