--- conflicted
+++ resolved
@@ -17,13 +17,10 @@
 }
 
 // Run starts the server
-<<<<<<< HEAD
-func (s *Server) Run(config *Config, blockCache *MemoryBlockCache, questionCache *MemoryQuestionCache) {
+func (s *Server) Run(config *Config,
+	blockCache *MemoryBlockCache,
+	questionCache *MemoryQuestionCache) {
 	s.handler = NewHandler(config, blockCache, questionCache)
-=======
-func (s *Server) Run(updateLists chan bool, config *Config, blockCache *MemoryBlockCache, questionCache *MemoryQuestionCache) {
-	Handler := NewHandler(config, blockCache, questionCache)
->>>>>>> 23967dfd
 
 	tcpHandler := dns.NewServeMux()
 	tcpHandler.HandleFunc(".", s.handler.DoTCP)
@@ -44,15 +41,8 @@
 		ReadTimeout:  s.rTimeout,
 		WriteTimeout: s.wTimeout}
 
-<<<<<<< HEAD
 	go s.start(s.udpServer)
 	go s.start(s.tcpServer)
-=======
-	go s.start(udpServer)
-	go s.start(tcpServer)
-
-	updateLists <- true
->>>>>>> 23967dfd
 }
 
 func (s *Server) start(ds *dns.Server) {
